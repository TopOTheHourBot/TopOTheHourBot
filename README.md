# TopOTheHourBot

TopOTheHourBot is a simple bot that only runs in HasanAbi's chat. It does one thing - that thing being to tally ad segue scores for an average.

![](./assets/example.png)

The bot reads each incoming chat message searching for two items: an emote (DANKIES, PogO, or TomatoTime), and a score (a fraction whose denominator is 10, written vaguely like "X/10", where "X" can be any number).

The ordering of the emote and score does not matter, and the message may contain other content so long as the two things appear somewhere within the message. When such a message is first discovered, using an emote alongside a score becomes unnecessary - a message that contains a score alone will be counted towards the average.

## Further Details

Internally, the emote and score are referred to as the "key" and "value", respectively - these terms will be used throughout the remainder of this section.

When the bot is online, it spends most of its time searching for a message that contains *both* a key and value. When there is a message that fulfills this criteria, an averaging phase is started. When an averaging phase is active, the key is no longer required.

Values are internally kept as [floating point](https://en.wikipedia.org/wiki/Floating-point_arithmetic) numbers. When a value is matched, it is put onto a queue to be tallied by an averaging function that runs in the background. This averaging function continuously waits for values to be placed onto the queue in intervals of ~9.5 seconds (referred to as the "timeout"). When values can no longer be found, the waiting process ends, and the average is calculated from the values it had collected.

The bot will send a message that contains the average if there were at least 20 unique chatters that submitted a matchable value. The format of its message is, roughly:

```
DANKIES 🔔 <chatter count> rated this ad segue an average of <average score>/10 - <splash> <emote>
```

The `<splash>` and `<emote>` fields vary depending on how high/low the average was, and if the average was the highest it had seen during its runtime. There are 5 possible splash fields, and 12 possible emotes (6 positive and 6 negative).

## FAQ

### Can I submit multiple scores?

You can, yes. In prior iterations of the bot, you were unable to do so unless you had multiple accounts, but I ultimately decided that it'd be more fun if chatters could fight to skew the average in a certain direction.

### Can I submit a negative score? A score that's greater than 10? A decimal?

Yes, yes, and yes. Negative scores are treated as being equivalent to 0. Scores that are greater than 10 are treated as being equivalent to 10. In prior iterations of the bot, scores were not coerced to a value between 0 and 10 - this was an intentional design flaw to allow for funnier averages, but not many chatters recognized that negative values were also accepted (and thus, the average would always end up being extremely high - it wouldn't "balance out"). [This can be seen when Hasan first discovered the bot](https://clips.twitch.tv/ConfidentArtisticRutabagaKevinTurtle-LzPv2rHJROiM0bA_).

### Why does the bot chat normally sometimes?

The bot has some commands that are only usable by me and some friends. It used to have a command, called "$shadow", that would route whatever we're saying through the bot, without an indication that the message came from someone else. If you ever saw the bot chatting normally, it was one of us puppeteering it.

Twitch bots are also not like Discord bots - the user who created the bot's account may still login as the bot, and use the account as normal. This hasn't been done since the initial few days of the bot's deployment, however (there was one message sent in Hasan's chat, from me, that was done to test something).

### When does the bot run?

The bot will go online everyday at 2:00 PM Eastern (or, 11:00 AM Pacific in Hasan's time). It goes offline after 10 hours.

### Why is the bot's name pink?

It's a small homage to a friend of mine in chat, whose name also ends in "bot" (but isn't one).

<<<<<<< HEAD
### How is the bot ran?

The bot currently runs on a [DigitalOcean Droplet](https://www.digitalocean.com/products/droplets) that executes the main.py script from a [cron job](https://en.wikipedia.org/wiki/Cron).

The bot has been moved to many different locations, however, and is likely to change again in the future.
=======
### Why did the bot not send out a message at [some moment in time]?

The bot unfortunately suffers from the same issue that all chatters experience - that issue being Twitch's message batching system.

If you didn't already know: when a Twitch chat is moving quickly, messages will be served in batches. You can see this process occuring when the Twitch chat is moving and stopping periodically - if you don't send a message while the chat is moving, your message will be dropped. [This can be seen on Chatterino](https://github.com/Chatterino/chatterino2/issues/1213), but not on the native Twitch client. The native Twitch web client will "lie" to you by displaying your message on the screen when, in reality, it may have never been sent.
>>>>>>> 50612967

### Are my messages kept somewhere?

Temporarily, yes - they have to be. Permanently, no.

In computing, there's this concept of volatile, and non-volatile memory. Volatile memory is stuff like random-access memory (or RAM) - this is typically for things that a program may need to remember for its lifespan, but may not necessarily require it in future lifespans. Non-volatile memory is stuff like hard drives - things that a program may, still, need to remember for its lifespan, but may also require it in future lifespans.

TopOTheHourBot runs solely on *volatile* memory - it will not know anything about what it has done in the past after it's taken offline and re-booted (which is done everyday). Meaning that the bot *cannot* keep messages or other information permanently.

If a message has no relevance to the bot (i.e., it's a message that won't count towards any ongoing average), it's almost immediately discarded from memory. If a message does have relevance to the bot, the score is extracted from the message's content, and everything else is discarded except the name of the user who sent the message. The name tied to this message is used in a [set](https://en.wikipedia.org/wiki/Set_(mathematics)) (basically, a collection of unique elements) to determine who has/hasn't submitted a score. When the averaging phase has come to a close, all of the names and scores are then discarded from memory to repeat the process later.

### Can I have this bot in my chat?

The bot was built with Hasan's chat in mind, alone -  narrowing its scope to one chat makes it easier to program, and reduces its amount of processing power. It is, unfortunately, not in a state to be active in more than one chat.

## Requirements

The bot was written using Python 3.10. Its only external requirement is [TwitchIO](https://twitchio.dev/en/latest/) (version 2.4.0 at the time of development).

## Contributing

Feel free to open pull requests and issues here. This personal mini-project has been considered finished for a while, though, if you have ideas for a more comprehensive segue-detection system, do consider opening a pull request and/or issue to discuss.<|MERGE_RESOLUTION|>--- conflicted
+++ resolved
@@ -48,19 +48,17 @@
 
 It's a small homage to a friend of mine in chat, whose name also ends in "bot" (but isn't one).
 
-<<<<<<< HEAD
 ### How is the bot ran?
 
 The bot currently runs on a [DigitalOcean Droplet](https://www.digitalocean.com/products/droplets) that executes the main.py script from a [cron job](https://en.wikipedia.org/wiki/Cron).
 
 The bot has been moved to many different locations, however, and is likely to change again in the future.
-=======
+
 ### Why did the bot not send out a message at [some moment in time]?
 
 The bot unfortunately suffers from the same issue that all chatters experience - that issue being Twitch's message batching system.
 
 If you didn't already know: when a Twitch chat is moving quickly, messages will be served in batches. You can see this process occuring when the Twitch chat is moving and stopping periodically - if you don't send a message while the chat is moving, your message will be dropped. [This can be seen on Chatterino](https://github.com/Chatterino/chatterino2/issues/1213), but not on the native Twitch client. The native Twitch web client will "lie" to you by displaying your message on the screen when, in reality, it may have never been sent.
->>>>>>> 50612967
 
 ### Are my messages kept somewhere?
 
